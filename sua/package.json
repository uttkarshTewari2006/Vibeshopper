{
  "name": "sua",
  "private": true,
  "version": "0.0.1",
  "description": "A Shop Mini with WebView and Vite",
  "main": "index.tsx",
  "scripts": {
    "start": "shop-minis dev"
  },
  "devDependencies": {
    "@shopify/shop-minis-cli": "0.0.175",
<<<<<<< HEAD
    "@tailwindcss/postcss": "^4.1.11",
=======
>>>>>>> 8978728f
    "@tailwindcss/vite": "^4.1.8",
    "@types/react": "^18.2.43",
    "@types/react-dom": "^18.2.17",
    "@types/three": "^0.179.0",
    "@vitejs/plugin-react": "^4.2.1",
    "tailwindcss": "^4.1.8",
    "typescript": "^5.8.3"
  },
  "dependencies": {
<<<<<<< HEAD
    "@fal-ai/client": "1.6.2",
    "@google/model-viewer": "^4.1.0",
    "@react-three/drei": "9.0.0",
    "@react-three/fiber": "8.0.0",
=======
    "@react-three/drei": "^9.122.0",
    "@react-three/fiber": "^8.18.0",
>>>>>>> 8978728f
    "@shopify/shop-minis-react": "0.0.30",
    "@types/dexie": "^1.3.32",
    "animejs": "4.1.2",
    "dexie": "^4.0.11",
    "react": "18.2.0",
    "react-dom": "18.2.0",
<<<<<<< HEAD
    "three": "^0.150.1"
=======
    "three": "^0.179.1",
    "three-stdlib": "^2.36.0"
>>>>>>> 8978728f
  }
}<|MERGE_RESOLUTION|>--- conflicted
+++ resolved
@@ -9,10 +9,7 @@
   },
   "devDependencies": {
     "@shopify/shop-minis-cli": "0.0.175",
-<<<<<<< HEAD
     "@tailwindcss/postcss": "^4.1.11",
-=======
->>>>>>> 8978728f
     "@tailwindcss/vite": "^4.1.8",
     "@types/react": "^18.2.43",
     "@types/react-dom": "^18.2.17",
@@ -22,26 +19,17 @@
     "typescript": "^5.8.3"
   },
   "dependencies": {
-<<<<<<< HEAD
     "@fal-ai/client": "1.6.2",
     "@google/model-viewer": "^4.1.0",
-    "@react-three/drei": "9.0.0",
-    "@react-three/fiber": "8.0.0",
-=======
     "@react-three/drei": "^9.122.0",
     "@react-three/fiber": "^8.18.0",
->>>>>>> 8978728f
     "@shopify/shop-minis-react": "0.0.30",
     "@types/dexie": "^1.3.32",
     "animejs": "4.1.2",
     "dexie": "^4.0.11",
     "react": "18.2.0",
     "react-dom": "18.2.0",
-<<<<<<< HEAD
-    "three": "^0.150.1"
-=======
     "three": "^0.179.1",
     "three-stdlib": "^2.36.0"
->>>>>>> 8978728f
   }
 }