--- conflicted
+++ resolved
@@ -15,7 +15,6 @@
   if (baseQuery) orParts.push(`"${baseQuery}"`);
   const categoryQuery = orParts.length > 0 ? `(${orParts.join(' OR ')})` : baseQuery;
 
-<<<<<<< HEAD
   // Debug log for each row's query
   console.log('[CategoryRow] Rendering row', {
     name,
@@ -23,7 +22,6 @@
     baseQuery,
     categoryQuery,
   });
-=======
   // Debug: print simple tags and the effective query
   useEffect(() => {
     const simpleTags = searchTerms
@@ -31,7 +29,6 @@
       .filter(Boolean);
     console.log('[CategoryRow] Query', { name, baseQuery, simpleTags, categoryQuery });
   }, [name, baseQuery, categoryQuery, searchTerms]);
->>>>>>> 8978728f
 
   const { products, loading, hasNextPage, fetchMore } = useProductSearch({
     query: categoryQuery,
