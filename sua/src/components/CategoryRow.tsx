import { useEffect, useMemo, useRef, useState } from 'react';
import { ProductCard, useProductSearch, useShopCartActions } from '@shopify/shop-minis-react';
import type { GeneratedCategory } from './ProductList';
<<<<<<< HEAD
import { ShoppingCart, Check } from 'lucide-react';
=======
import { LoadingState } from './LoadingState';
>>>>>>> 34154099

interface CategoryRowProps {
  category: GeneratedCategory;
  baseQuery: string;
  onAddToCart: (product: { name: string; price: string; image: string; category: string }) => void;
  onRemoveFromCart?: (productName: string, categoryName: string) => void;
}

export function CategoryRow({ category, baseQuery, onAddToCart, onRemoveFromCart }: CategoryRowProps) {
  const [addedToCart, setAddedToCart] = useState<Record<string, boolean>>({});
  const { addToCart } = useShopCartActions();
  
  const handleCartAction = async (product: any) => {
    if (!product) return;
    
    const productId = String(product?.id ?? product?.gid ?? '');
    if (!productId) return;
    
    const productName = product.title || 'Unnamed Product';
    const isCurrentlyAdded = addedToCart[productId];
    
    if (isCurrentlyAdded && onRemoveFromCart) {
      onRemoveFromCart(productName, category.name);
    } else {
      onAddToCart({
        name: productName,
        price: product.priceRange?.minVariantPrice?.amount || '0',
        image: product.featuredImage?.url || '',
        category: category.name
      });
      // Also add via Shopify cart actions
      const variantId: string | null =
        product?.defaultVariant?.id ||
        product?.defaultVariantId ||
        product?.selectedOrFirstAvailableVariant?.id ||
        product?.firstAvailableVariant?.id ||
        product?.firstVariant?.id ||
        product?.variants?.nodes?.[0]?.id ||
        product?.variants?.edges?.[0]?.node?.id || null;
      if (productId && variantId) {
        try {
          await addToCart({ productId, productVariantId: variantId, quantity: 1 });
        } catch (e) {
          console.warn('[CategoryRow] addToCart failed', e);
        }
      }
    }
    
    setAddedToCart(prev => ({
      ...prev,
      [productId]: !isCurrentlyAdded
    }));
  };
  const { name, searchTerms } = category;

  // Build a broader query using OR semantics to avoid over-filtering
  const orParts = [...searchTerms.map((t) => `"${t}"`)];
  if (baseQuery) orParts.push(`"${baseQuery}"`);
  const categoryQuery = orParts.length > 0 ? `(${orParts.join(' OR ')})` : baseQuery;

  // Debug log for each row's query
  console.log('[CategoryRow] Rendering row', {
    name,
    searchTerms,
    baseQuery,
    categoryQuery,
  });
  // Debug: print simple tags and the effective query
  useEffect(() => {
    const simpleTags = searchTerms
      .map((t) => String(t).toLowerCase().replace(/[^a-z0-9\-\s]/g, '').trim())
      .filter(Boolean);
    console.log('[CategoryRow] Query', { name, baseQuery, simpleTags, categoryQuery });
  }, [name, baseQuery, categoryQuery, searchTerms]);

  const { products, loading, hasNextPage, fetchMore } = useProductSearch({
    query: categoryQuery,
    first: 30,
  });

  // Deduplicate products by id to avoid duplicate React keys
  const uniqueProducts = useMemo(() => {
    if (!products) return [] as any[];
    const seenIds = new Set<string>();
    const result: any[] = [];
    for (const p of products) {
      const id: string = String((p as any)?.id ?? (p as any)?.gid ?? '');
      if (!id) continue;
      if (seenIds.has(id)) continue;
      seenIds.add(id);
      result.push(p);
    }
    return result;
  }, [products]);

  // Debug: print product ids returned for this category
  useEffect(() => {
    const ids = uniqueProducts.map((p: any) => String(p?.id ?? p?.gid)).filter(Boolean);
    console.log('[CategoryRow] Results', { name, count: ids.length, ids });
  }, [name, uniqueProducts]);

  // Auto-load all pages for this category
  const autoLoadAllRef = useRef(false);
  useEffect(() => {
    autoLoadAllRef.current = true;
  }, [categoryQuery]);

  useEffect(() => {
    if (!autoLoadAllRef.current) return;
    if (loading) return;
    if (hasNextPage) {
      fetchMore?.();
    } else {
      autoLoadAllRef.current = false;
    }
  }, [hasNextPage, loading, fetchMore]);

  // Don't render if we have fewer than 3 products (and we're not loading)
  if (!loading && (!uniqueProducts || uniqueProducts.length < 3)) {
    return null;
  }

  return (
    <div className="py-3">
      <div className="mb-3">
<<<<<<< HEAD
        <h3 className="text-lg font-semibold text-gray-800 mb-2">{name}</h3>
=======
        <div className="flex items-center gap-2 mb-2">
          <h3 className="text-base font-semibold text-gray-800">{name}</h3>
        </div>
>>>>>>> 34154099
        {/* Show only the most relevant search terms as small pills (max 3, 2 words each) */}
        <div className="flex gap-1.5 overflow-hidden">
          {searchTerms
            .slice(0, 3) // Max 3 tags
            .map((term, index) => {
              const words = term.split(' ').slice(0, 2).join(' '); // Max 2 words
              return (
                <span
                  key={index}
                  className="inline-block px-2 py-1 text-xs bg-gray-100 text-gray-600 rounded-full whitespace-nowrap flex-shrink-0"
                >
                  {words}
                </span>
              );
            })}
        </div>
      </div>
      {/* Show loading state when loading or updating - hide products */}
      {(loading || category.isUpdating) && (
        <LoadingState message={category.isUpdating ? `Updating ${name}...` : `Loading ${name}...`} />
      )}
<<<<<<< HEAD
      {!loading && uniqueProducts && uniqueProducts.length === 0 && (
        <p className="text-sm text-gray-400">No items found for this category.</p>
      )}
      {uniqueProducts && uniqueProducts.length > 0 && (
        <div className="flex space-x-3 overflow-x-auto pb-2 snap-x snap-mandatory">
          {uniqueProducts.map((product: any) => {
            const productId = String(product?.id ?? product?.gid ?? '');
            const isAdded = addedToCart[productId] || false;
            
            return (
              <div key={productId} className="relative w-[140px] flex-shrink-0">
                <div className="w-full">
                  <ProductCard
                    product={product}
                    variant="default"
                  />
                </div>
                <div className="mt-2 mx-auto w-[90%]">
                  <button
                    onClick={() => handleCartAction(product)}
                    className={`w-full flex items-center justify-center gap-1.5 text-xs py-1.5 px-2 rounded-3xl transition-colors ${
                      isAdded 
                        ? 'bg-[#60DB74FF]/60 text-[#23774d] hover:bg-[#60DB74FF]/40' 
                        : 'bg-blue-50 text-blue-600 hover:bg-blue-100'
                    }`}
                  >
                    {isAdded ? (
                      <>
                        <Check size={14} />
                        <span>Saved</span>
                      </>
                    ) : (
                      <>
                        <ShoppingCart size={14} />
                        <span>Save to Cart</span>
                      </>
                    )}
                  </button>
                  {/* Central checkout is handled elsewhere; no per-item button here */}
                </div>
              </div>
            );
          })}
        </div>
=======
      
      {/* Show products only when NOT loading and NOT updating */}
      {!loading && !category.isUpdating && (
        <>
          {uniqueProducts && uniqueProducts.length === 0 && (
            <p className="text-sm text-gray-400">No items found for this category.</p>
          )}
          {uniqueProducts && uniqueProducts.length > 0 && (
            <div className="flex space-x-3 overflow-x-auto pb-2 snap-x snap-mandatory">
              {uniqueProducts.map((product: any) => (
                <div key={product.id as string} className="flex-shrink-0 w-36 snap-start">
                  <ProductCard product={product} />
                </div>
              ))}
            </div>
          )}
        </>
>>>>>>> 34154099
      )}
    </div>
  );
}
<|MERGE_RESOLUTION|>--- conflicted
+++ resolved
@@ -1,11 +1,8 @@
 import { useEffect, useMemo, useRef, useState } from 'react';
 import { ProductCard, useProductSearch, useShopCartActions } from '@shopify/shop-minis-react';
 import type { GeneratedCategory } from './ProductList';
-<<<<<<< HEAD
 import { ShoppingCart, Check } from 'lucide-react';
-=======
 import { LoadingState } from './LoadingState';
->>>>>>> 34154099
 
 interface CategoryRowProps {
   category: GeneratedCategory;
@@ -36,7 +33,6 @@
         image: product.featuredImage?.url || '',
         category: category.name
       });
-      // Also add via Shopify cart actions
       const variantId: string | null =
         product?.defaultVariant?.id ||
         product?.defaultVariantId ||
@@ -61,19 +57,16 @@
   };
   const { name, searchTerms } = category;
 
-  // Build a broader query using OR semantics to avoid over-filtering
   const orParts = [...searchTerms.map((t) => `"${t}"`)];
   if (baseQuery) orParts.push(`"${baseQuery}"`);
   const categoryQuery = orParts.length > 0 ? `(${orParts.join(' OR ')})` : baseQuery;
 
-  // Debug log for each row's query
   console.log('[CategoryRow] Rendering row', {
     name,
     searchTerms,
     baseQuery,
     categoryQuery,
   });
-  // Debug: print simple tags and the effective query
   useEffect(() => {
     const simpleTags = searchTerms
       .map((t) => String(t).toLowerCase().replace(/[^a-z0-9\-\s]/g, '').trim())
@@ -86,7 +79,6 @@
     first: 30,
   });
 
-  // Deduplicate products by id to avoid duplicate React keys
   const uniqueProducts = useMemo(() => {
     if (!products) return [] as any[];
     const seenIds = new Set<string>();
@@ -101,13 +93,11 @@
     return result;
   }, [products]);
 
-  // Debug: print product ids returned for this category
   useEffect(() => {
     const ids = uniqueProducts.map((p: any) => String(p?.id ?? p?.gid)).filter(Boolean);
     console.log('[CategoryRow] Results', { name, count: ids.length, ids });
   }, [name, uniqueProducts]);
 
-  // Auto-load all pages for this category
   const autoLoadAllRef = useRef(false);
   useEffect(() => {
     autoLoadAllRef.current = true;
@@ -123,7 +113,6 @@
     }
   }, [hasNextPage, loading, fetchMore]);
 
-  // Don't render if we have fewer than 3 products (and we're not loading)
   if (!loading && (!uniqueProducts || uniqueProducts.length < 3)) {
     return null;
   }
@@ -131,19 +120,13 @@
   return (
     <div className="py-3">
       <div className="mb-3">
-<<<<<<< HEAD
+
         <h3 className="text-lg font-semibold text-gray-800 mb-2">{name}</h3>
-=======
-        <div className="flex items-center gap-2 mb-2">
-          <h3 className="text-base font-semibold text-gray-800">{name}</h3>
-        </div>
->>>>>>> 34154099
-        {/* Show only the most relevant search terms as small pills (max 3, 2 words each) */}
         <div className="flex gap-1.5 overflow-hidden">
           {searchTerms
-            .slice(0, 3) // Max 3 tags
+            .slice(0, 3)
             .map((term, index) => {
-              const words = term.split(' ').slice(0, 2).join(' '); // Max 2 words
+              const words = term.split(' ').slice(0, 2).join(' '); 
               return (
                 <span
                   key={index}
@@ -155,11 +138,9 @@
             })}
         </div>
       </div>
-      {/* Show loading state when loading or updating - hide products */}
       {(loading || category.isUpdating) && (
         <LoadingState message={category.isUpdating ? `Updating ${name}...` : `Loading ${name}...`} />
       )}
-<<<<<<< HEAD
       {!loading && uniqueProducts && uniqueProducts.length === 0 && (
         <p className="text-sm text-gray-400">No items found for this category.</p>
       )}
@@ -198,16 +179,12 @@
                       </>
                     )}
                   </button>
-                  {/* Central checkout is handled elsewhere; no per-item button here */}
                 </div>
               </div>
             );
           })}
         </div>
-=======
-      
-      {/* Show products only when NOT loading and NOT updating */}
-      {!loading && !category.isUpdating && (
+            {!loading && !category.isUpdating && (
         <>
           {uniqueProducts && uniqueProducts.length === 0 && (
             <p className="text-sm text-gray-400">No items found for this category.</p>
@@ -222,7 +199,6 @@
             </div>
           )}
         </>
->>>>>>> 34154099
       )}
     </div>
   );
