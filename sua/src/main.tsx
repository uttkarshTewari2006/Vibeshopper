import {StrictMode} from 'react'
import {createRoot} from 'react-dom/client'
import './index.css'
import {MinisContainer} from '@shopify/shop-minis-react'
// import ItemPrevie from './components/ItemPrevie'

<<<<<<< HEAD
import {App} from './App.tsx'
// Expose console helpers (simpleAnalytics, userUtils)
import './console'
=======
import {App} from './App'
>>>>>>> 8978728f

createRoot(document.getElementById('root')!).render(
  <StrictMode>
    <MinisContainer>
      <App />
    </MinisContainer>
  </StrictMode>
)<|MERGE_RESOLUTION|>--- conflicted
+++ resolved
@@ -4,13 +4,7 @@
 import {MinisContainer} from '@shopify/shop-minis-react'
 // import ItemPrevie from './components/ItemPrevie'
 
-<<<<<<< HEAD
-import {App} from './App.tsx'
-// Expose console helpers (simpleAnalytics, userUtils)
-import './console'
-=======
 import {App} from './App'
->>>>>>> 8978728f
 
 createRoot(document.getElementById('root')!).render(
   <StrictMode>
